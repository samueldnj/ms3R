--- conflicted
+++ resolved
@@ -201,14 +201,10 @@
   # Pull data
   I_spft <- obj$mp$data$I_spft
 
-  # Use the last two years of data in Synoptic
+  # Use the last two years of data in Spawn Survey
   # and calculate mean over time to get
   # splitting weights
-<<<<<<< HEAD
   rctMeanI_sp <- apply( X = I_spft[,,5,(t-2):(t-1),drop = FALSE],
-=======
-  rctMeanI_sp <- apply( X = I_spft[1:nS,1:nP,4,(t-2):(t-1)],
->>>>>>> eb15e1e0
                         FUN = mean,
                         MARGIN = c(1,2), na.rm = T )
 
@@ -323,14 +319,10 @@
   # Pull data
   I_spft <- obj$mp$data$I_spft
 
-  # Use the last two years of data in Synoptic
+  # Use the last two years of data in Spawn survey
   # and calculate mean over time to get
   # splitting weights
-<<<<<<< HEAD
   rctMeanI_sp <- apply( X = I_spft[,,5,(t-2):(t-1),drop = FALSE],
-=======
-  rctMeanI_sp <- apply( X = I_spft[1:nS,1:nP,4,(t-2):(t-1)],
->>>>>>> eb15e1e0
                         FUN = mean,
                         MARGIN = c(1,2), na.rm = T )
 
@@ -3709,16 +3701,9 @@
   errors <- list()
 
   # Arrays for holding errors
-<<<<<<< HEAD
-  errors$omegaR_spt     <- array(0, dim = c(nS,nP,nT) )
-  errors$omegaRinit_asp <- array(0, dim = c(nA,nS,nP) )
-  errors$delta_spft     <- array(0, dim = c(nS,nP,nF,nT) )
-=======
   errors$omegaR_spt       <- array(0, dim = c(nS,nP,nT) )
   errors$omegaRinit_asp   <- array(0, dim = c(nA,nS,nP) )
   errors$delta_spft       <- array(0, dim = c(nS+1,nP+1,nF,nT) )
-
->>>>>>> eb15e1e0
 
 
 
